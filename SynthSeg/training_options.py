--- conflicted
+++ resolved
@@ -367,20 +367,11 @@
     See https://www.tensorflow.org/guide/distributed_training for more information. 
     """
 
-<<<<<<< HEAD
     mixed_precision: bool = False
     """
     Use mixed precision?
     """
 
-    def with_absolute_paths(self, reference_file: str):
-        """
-        Adds absolute paths to specified file paths in the TrainingOptions object.
-        We just iterate through all properties and change the ones that are supposed to be paths.
-
-        Args:
-            reference_file (str): The reference file to be used for generating absolute paths.
-=======
     @staticmethod
     def get_np_list_options() -> List[str]:
         return [
@@ -400,7 +391,6 @@
             "shearing_bounds",
             "translation_bounds"
         ]
->>>>>>> 45ce004c
 
     @staticmethod
     def get_non_path_string_options() -> List[str]:
